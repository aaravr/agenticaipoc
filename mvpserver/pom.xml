<?xml version="1.0" encoding="UTF-8"?>
<project xmlns="http://maven.apache.org/POM/4.0.0" xmlns:xsi="http://www.w3.org/2001/XMLSchema-instance"
         xsi:schemaLocation="http://maven.apache.org/POM/4.0.0 https://maven.apache.org/xsd/maven-4.0.0.xsd">
  <modelVersion>4.0.0</modelVersion>
  <parent>
    <groupId>org.springframework.boot</groupId>
    <artifactId>spring-boot-starter-parent</artifactId>
    <version>3.4.4</version>
    <relativePath/> <!-- lookup parent from repository -->
  </parent>
  <groupId>com.ubs.kycflow</groupId>
  <artifactId>kycflow-mcp-poc</artifactId>
  <version>0.0.1-SNAPSHOT</version>
  <name>spring-ai-mcp-server-sse</name>
  <description>spring-ai-mcp-server-sse</description>

  <properties>
    <java.version>17</java.version>
    <spring-ai.version>1.0.0-M6</spring-ai.version>
  </properties>
  <dependencies>
    <dependency>
      <groupId>org.springframework.ai</groupId>
      <artifactId>spring-ai-mcp-server-webmvc-spring-boot-starter</artifactId>
      <version>${spring-ai.version}</version>
    </dependency>

<<<<<<< HEAD
    <dependency>
      <groupId>org.projectlombok</groupId>
      <artifactId>lombok</artifactId>
      <optional>true</optional>
    </dependency>

    <dependency>
      <groupId>org.springframework.boot</groupId>
      <artifactId>spring-boot-starter-data-jpa</artifactId>
    </dependency>
    <dependency>
      <groupId>com.h2database</groupId>
      <artifactId>h2</artifactId>
      <scope>runtime</scope>
    </dependency>

=======
>>>>>>> 7e94d106
  </dependencies>
  <dependencyManagement>
    <dependencies>
      <dependency>
        <groupId>org.springframework.ai</groupId>
        <artifactId>spring-ai-bom</artifactId>
        <version>${spring-ai.version}</version>
        <type>pom</type>
        <scope>import</scope>
      </dependency>
    </dependencies>
  </dependencyManagement>

  <build>
    <plugins>
      <plugin>
        <groupId>org.springframework.boot</groupId>
        <artifactId>spring-boot-maven-plugin</artifactId>
      </plugin>
    </plugins>
  </build>

</project><|MERGE_RESOLUTION|>--- conflicted
+++ resolved
@@ -25,25 +25,6 @@
       <version>${spring-ai.version}</version>
     </dependency>
 
-<<<<<<< HEAD
-    <dependency>
-      <groupId>org.projectlombok</groupId>
-      <artifactId>lombok</artifactId>
-      <optional>true</optional>
-    </dependency>
-
-    <dependency>
-      <groupId>org.springframework.boot</groupId>
-      <artifactId>spring-boot-starter-data-jpa</artifactId>
-    </dependency>
-    <dependency>
-      <groupId>com.h2database</groupId>
-      <artifactId>h2</artifactId>
-      <scope>runtime</scope>
-    </dependency>
-
-=======
->>>>>>> 7e94d106
   </dependencies>
   <dependencyManagement>
     <dependencies>
